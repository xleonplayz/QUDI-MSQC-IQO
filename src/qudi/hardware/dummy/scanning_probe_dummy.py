--- conflicted
+++ resolved
@@ -114,52 +114,28 @@
 
         t_start = time.perf_counter()
 
-<<<<<<< HEAD
-        scan_vectors_indices = self._convert_axis_string_dict_to_axis_index_dict(scan_vectors)
-
-=======
->>>>>>> 966f0878
         include_dist = max(self.spot_size_dist) * self.spot_view_distance_factor
         grid_array = self._scan_vectors_2_array(scan_vectors)
 
         positions_in_detection_volume, indices = self._points_in_detection_volume(positions, grid_array, include_dist)
 
         scan_image = np.random.uniform(0, min(self.spot_amplitude_dist) * 0.2, scan_resolution)
-        
+
         if len(indices) > 0:
-<<<<<<< HEAD
             gauss_image = self._resolve_grid_processed_sum_m_gaussian_n_dim_return_method(
                 self._process_in_grid_chunks(
                     method=self._sum_m_gaussian_n_dim,
                     positions=positions_in_detection_volume,
-                    grid_points=grid_points,
+                    grid_points=grid_array,
                     include_dist=include_dist,
                     method_params={
-                        "grid_points": grid_points,
+                        "grid_points": grid_array,
                         "mus": positions_in_detection_volume,
                         "sigmas": sigmas[indices],
                         "amplitudes": amplitudes[indices],
                     },
                 ),
                 image_dimension=scan_resolution,
-=======
-            gauss_image = (
-                self._resolve_grid_processed_sum_m_gaussian_n_dim_return_method(
-                    self._process_in_grid_chunks(
-                        method=self._sum_m_gaussian_n_dim,
-                        positions=positions_in_detection_volume,
-                        grid_points=grid_array,
-                        include_dist=include_dist,
-                        method_params={
-                            "grid_points": grid_array,
-                            "mus": positions_in_detection_volume,
-                            "sigmas": sigmas[indices],
-                            "amplitudes": amplitudes[indices],
-                        },
-                    ),
-                    image_dimension=scan_resolution,
-                )
->>>>>>> 966f0878
             )
 
             scan_image += gauss_image
@@ -826,7 +802,7 @@
             spot_density = (self._constraints.spot_number.default / volume) ** (1 / len(self._position_ranges.keys()))
             self.log.warning(
                 f"Specified spot density results in an out of bounds number of spots "
-                f"({spot_number} allowed: {self._constraints.spot_number.bounds}). "
+                f"({int(spot_number)}, allowed: {self._constraints.spot_number.bounds}). "
                 f"To keep performance, reducing spot density to {spot_density} 1/m"
             )
         return spot_density

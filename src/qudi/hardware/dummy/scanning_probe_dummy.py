--- conflicted
+++ resolved
@@ -197,7 +197,7 @@
             return [method(**method_params)]
 
         logger.warning(
-            f"number of grid_points * number of spot positions exceeds {break_point} values. "
+            f"number of grid_points * number of spot positions exceeds {self._image_generation_max_calculations} values. "
             f"Processing in grid point chunks, this may take a while. "
             f"Consider reducing the number of scan points, the view distance of spots or the spot density to regain performance.\n "
             f"number of spots: {len(positions)}\n "
@@ -208,13 +208,7 @@
         all_results = []
 
         # Process grid points in chunks
-<<<<<<< HEAD
-        num_grid_points = grid_points.shape[0]
-        for i in range(0, num_grid_points, self._chunk_size):
-            print(f"Chunk (/{len(range(0, num_grid_points, self._chunk_size))}) {i}-{i + self._chunk_size}")
-=======
         for i in range(0, grid_points.shape[0], self._chunk_size):
->>>>>>> 771271e6
             grid_chunk = grid_points[i : i + self._chunk_size]
             method_params.update({"grid_points": grid_chunk})
             all_results.append(method(**method_params))
@@ -425,7 +419,7 @@
         constructor=lambda x: int(x),
     )  # number of points that can be calculated at once during image generation
     _image_generation_chunk_size: int = ConfigOption(
-        name="image_generation_chunk_size", default=1000000, constructor=lambda x: int(x)
+        name="image_generation_chunk_size", default=1000, constructor=lambda x: int(x)
     )  # if too many points are being calculated at once during image generation, this gives the size of the chunks it should be broken up into
 
     def __init__(self, *args, **kwargs):
@@ -682,8 +676,6 @@
             self.module_state.lock()
 
             scan_vectors = self._init_scan_vectors()
-            self.log.debug(f"Grid points {scan_vectors}")
-
 
             self._scan_image = self._image_generator.generate_image(scan_vectors, self.scan_settings.resolution)
             self._scan_data = ScanData.from_constraints(

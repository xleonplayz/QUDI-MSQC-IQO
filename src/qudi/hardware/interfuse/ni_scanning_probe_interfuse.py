--- conflicted
+++ resolved
@@ -691,15 +691,6 @@
         else:
             raise NotImplementedError('Ni Scan arrays could not be initialized for given ScanData dimension')
 
-<<<<<<< HEAD
-    def __ao_write_loop(self):
-        try:
-            with self._thread_lock:
-                new_voltage = {self._ni_channel_mapping[ax]: self._position_to_voltage(ax, values[0])
-                               for ax, values in self.__write_queue.items()}
-                self._ni_ao().setpoints = new_voltage
-                self.log.debug(f'Move to {new_voltage}, remaining queue: {self.__write_queue.items()}')
-=======
     def __adjust_ao_timing(self):
         # to avoid error accumulation
         if self._interval_time_stamp is not None:
@@ -719,7 +710,6 @@
                 self._ni_ao().setpoints = new_voltage
                 #self.log.debug(f'Cursor_write_loop setting {new_voltage}. Remaining queue: {self.__write_queue.items()}')
 
->>>>>>> 0a60270f
                 self.__write_queue = {ax: values[1:] for ax, values in self.__write_queue.items()}
 
             self.__adjust_ao_timing()
@@ -821,16 +811,6 @@
             self.__ni_ao_write_timer.setInterval(self._default_timer_interval)
             granularity = velocity * self.__ni_ao_write_timer.interval() * 1e-3
 
-<<<<<<< HEAD
-            self.__write_queue = {axis: np.linspace(start_pos[axis],
-                                                    position[axis],
-                                                    max(2, np.ceil(dist / granularity).astype('int'))
-                                                    )[1:]  # Since start_pos is already taken
-                                  for axis in position}
-
-            self.log.debug(f"Prepared write queue with n={[len(self.__write_queue[key]) for key in self.__write_queue.keys()]}, "
-                           f" for final_pos: {position}=  {self.__write_queue}")
-=======
             with self._thread_lock_cursor:
                 self.__write_queue = {axis: np.linspace(start_pos[axis],
                                                         position[axis],
@@ -839,7 +819,6 @@
                                       for axis in position}
                 self.log.debug(f"Prepared write queue with steps {[len(self.__write_queue[key]) for key in self.__write_queue.keys()]}"
                                f" to target= {position}: {self.__write_queue}")
->>>>>>> 0a60270f
             # TODO Keep other axis constant?
             # TODO The whole "write_queue" thing is intended to not make to big of jumps in the scanner move ...
 

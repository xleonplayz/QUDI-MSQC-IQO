--- conflicted
+++ resolved
@@ -419,15 +419,6 @@
         self._mw.action_view_tilt_correction.triggered[bool].connect(self.tilt_correction_dockwidget.setVisible)
 
     def _set_optimizer_dockwidget(self):
-<<<<<<< HEAD
-        if self.optimizer_dockwidget:
-            self._mw.removeDockWidget(self.optimizer_dockwidget)
-        self.optimizer_dockwidget = OptimizerDockWidget(axes=self._scanning_logic().scanner_axes,
-                                                        plot_dims=self._optimize_logic().optimizer_sequence_dimensions,
-                                                        sequence=self._optimize_logic().scan_sequence)
-        self.optimizer_dockwidget.setAllowedAreas(QtCore.Qt.TopDockWidgetArea)
-        self._mw.addDockWidget(QtCore.Qt.TopDockWidgetArea, self.optimizer_dockwidget)
-=======
         optimizer_dockwidget = OptimizerDockWidget(axes=self._scanning_logic().scanner_axes,
                                                    plot_dims=self._optimize_logic().optimizer_sequence_dimensions,
                                                    sequence=self._optimize_logic().scan_sequence)
@@ -441,7 +432,6 @@
             self._mw.addDockWidget(QtCore.Qt.TopDockWidgetArea, optimizer_dockwidget)
 
         self.optimizer_dockwidget = optimizer_dockwidget
->>>>>>> 27f12793
         self.optimizer_dockwidget.visibilityChanged.connect(self._mw.action_view_optimizer.setChecked)
         self._mw.action_view_optimizer.triggered[bool].connect(self.optimizer_dockwidget.setVisible)
 
@@ -1059,13 +1049,9 @@
 
         # Update optimizer settings QDialog
         self._osd.data_channel = optimize_logic.data_channel
-<<<<<<< HEAD
-        self._osd.allowed_sequences = optimize_logic.allowed_scan_sequences
-=======
         self._osd.allowed_sequence_dimensions = optimize_logic.allowed_optimizer_sequence_dimensions
         self._osd.allowed_sequences = optimize_logic.allowed_scan_sequences
         self._osd.sequence_dimension = optimize_logic.optimizer_sequence_dimensions
->>>>>>> 27f12793
         self._osd.sequence = optimize_logic.scan_sequence
         self._osd.set_range(optimize_logic.scan_range)
         self._osd.set_resolution(optimize_logic.scan_resolution)

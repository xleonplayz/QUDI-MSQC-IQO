--- conflicted
+++ resolved
@@ -276,16 +276,6 @@
         self._restore_window_geometry(self._mw)
         self._restore_tilt_correction()
 
-<<<<<<< HEAD
-        self._send_pop_up_message('We would appreciate your contribution',
-                                  'The scanning probe toolchain is still in active development. '
-                                  'Please report bugs and issues in the qudi-iqo-modules repository '
-                                  'or even fix them and contribute your pull request. Your help is highly appreciated.')
-
-
-
-=======
->>>>>>> e29d4680
         return
 
     def on_deactivate(self):

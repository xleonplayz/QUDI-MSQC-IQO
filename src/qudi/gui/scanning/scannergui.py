# -*- coding: utf-8 -*-

"""
This file contains the qudi GUI for general Confocal control.

Copyright (c) 2021, the qudi developers. See the AUTHORS.md file at the top-level directory of this
distribution and on <https://github.com/Ulm-IQO/qudi-iqo-modules/>

This file is part of qudi.

Qudi is free software: you can redistribute it and/or modify it under the terms of
the GNU Lesser General Public License as published by the Free Software Foundation,
either version 3 of the License, or (at your option) any later version.

Qudi is distributed in the hope that it will be useful, but WITHOUT ANY WARRANTY;
without even the implied warranty of MERCHANTABILITY or FITNESS FOR A PARTICULAR PURPOSE.
See the GNU Lesser General Public License for more details.

You should have received a copy of the GNU Lesser General Public License along with qudi.
If not, see <https://www.gnu.org/licenses/>.
"""
import itertools
import os
from uuid import UUID
from typing import Union, Tuple, Optional, List

import numpy as np
from PySide2 import QtCore, QtGui, QtWidgets
from PySide2.QtWidgets import QAction

import qudi.util.uic as uic
from qudi.core.connector import Connector
from qudi.core.statusvariable import StatusVar
from qudi.core.configoption import ConfigOption
from qudi.interface.scanning_probe_interface import ScanData
from qudi.core.module import GuiBase

from qudi.gui.scanning.tilt_correction_dockwidget import TiltCorrectionDockWidget
from qudi.gui.scanning.axes_control_dockwidget import AxesControlDockWidget
from qudi.gui.scanning.optimizer_setting_dialog import OptimizerSettingsDialog
from qudi.gui.scanning.scan_settings_dialog import ScannerSettingDialog
from qudi.gui.scanning.scan_dockwidget import ScanDockWidget
from qudi.gui.scanning.optimizer_dockwidget import OptimizerDockWidget
from qudi.logic.scanning_data_logic import ScanningDataLogic
from qudi.logic.scanning_probe_logic import ScanningProbeLogic
from qudi.logic.scanning_optimize_logic import ScanningOptimizeLogic


class ConfocalMainWindow(QtWidgets.QMainWindow):
    """ Create the Mainwindow based on the corresponding *.ui file. """

    def __init__(self):
        # Get the path to the *.ui file
        this_dir = os.path.dirname(__file__)
        ui_file = os.path.join(this_dir, 'ui_scannergui.ui')

        # Load it
        super().__init__()
        uic.loadUi(ui_file, self)

        self.action_toggle_tilt_correction = ToggleIconsQAction(self, 'Tilt correction',
                                              "./artwork/icons/correct-tilt_toggle.svg",
                                              "./artwork/icons/correct-tilt_toggle_off.svg")
        self.action_toggle_tilt_correction.setToolTip("Toggle tilt correction. \nIf greyed out, you need to configure"
                                                      " valid support vectors (see 'View'/'Tilt correction') or your"
                                                      " scanning device does not support coordination transformation.")
        self.util_toolBar.addAction(self.action_toggle_tilt_correction)
        return

    def mouseDoubleClickEvent(self, event):
        if event.button() == QtCore.Qt.LeftButton:
            self.action_utility_zoom.setChecked(not self.action_utility_zoom.isChecked())
            event.accept()
        else:
            super().mouseDoubleClickEvent(event)
        return


class SaveDialog(QtWidgets.QDialog):
    """ Dialog to provide feedback and block GUI while saving """
    def __init__(self, parent, title="Please wait", text="Saving..."):
        super().__init__(parent)
        self.setWindowTitle(title)
        self.setWindowModality(QtCore.Qt.WindowModal)
        self.setAttribute(QtCore.Qt.WA_ShowWithoutActivating)

        # Dialog layout
        self.text = QtWidgets.QLabel("<font size='16'>" + text + "</font>")
        self.hbox = QtWidgets.QHBoxLayout()
        self.hbox.addSpacerItem(QtWidgets.QSpacerItem(50, 0))
        self.hbox.addWidget(self.text)
        self.hbox.addSpacerItem(QtWidgets.QSpacerItem(50, 0))
        self.setLayout(self.hbox)


class ScannerGui(GuiBase):
    """ Main confocal GUI Class for XY and depth scans.

    Example config for copy-paste:

    scanner_gui:
        module.Class: 'scanning.scannergui.ScannerGui'
        options:
            image_axes_padding: 0.02
            default_position_unit_prefix: null  # optional, use unit prefix characters, e.g. 'u' or 'n'
            optimizer_plot_dimensions: [2, 1]   # optimization sequence dim. order, here for 2D, 1D, e.g. XY, Z
            min_crosshair_size_fraction: 0.02   # minimum crosshair size as fraction of the displayed scan range
        connect:
            scanning_logic: scanning_probe_logic
            data_logic: scanning_data_logic
            optimize_logic: scanning_optimize_logic

    """

    # declare connectors
    _scanning_logic = Connector(name='scanning_logic', interface='ScanningProbeLogic')
    _data_logic = Connector(name='data_logic', interface='ScanningDataLogic')
    _optimize_logic = Connector(name='optimize_logic', interface='ScanningOptimizeLogic')

    # config options for gui
    _default_position_unit_prefix = ConfigOption(name='default_position_unit_prefix', default=None)
    # for all optimizer sub widgets, (2= xy, 1=z)
    _optimizer_plot_dims: List[int] = ConfigOption(
        name='optimizer_plot_dimensions',
        default=[2, 1],
        checker=lambda x: set(x) == {1, 2},  # only 1D and 2D optimizations are supported
    )
    # minimum crosshair size as fraction of the displayed scan range
    _min_crosshair_size_fraction = ConfigOption(name='min_crosshair_size_fraction', default=1/50, missing='nothing')

    # status vars
    _window_state = StatusVar(name='window_state', default=None)
    _window_geometry = StatusVar(name='window_geometry', default=None)

    # signals
    sigScannerTargetChanged = QtCore.Signal(dict, object)
    sigFrequencyChanged = QtCore.Signal(str, float)
    sigBackFrequencyChanged = QtCore.Signal(str, float)
    sigUseBackScanSettings = QtCore.Signal(bool)
    sigToggleScan = QtCore.Signal(bool, tuple, object)
    sigOptimizerSettingsChanged = QtCore.Signal(str, list, dict, dict, dict, dict, dict)
    sigToggleOptimize = QtCore.Signal(bool)
    sigSaveScan = QtCore.Signal(object, object, str)
    sigSaveFinished = QtCore.Signal()
    sigShowSaveDialog = QtCore.Signal(bool)

    def __init__(self, *args, **kwargs):
        super().__init__(*args, **kwargs)

        # QMainWindow and QDialog child instances
        self._mw = None
        self._ssd: Optional[ScannerSettingDialog] = None
        self._osd: Optional[OptimizerSettingsDialog] = None

        # References to automatically generated GUI elements
        self.optimizer_settings_axes_widgets = None
        self.scan_2d_dockwidgets = None
        self.scan_1d_dockwidgets = None

        # References to static dockwidgets
        self.optimizer_dockwidget = None
        self.scanner_control_dockwidget: Optional[AxesControlDockWidget] = None

        # misc
        self._optimizer_id = 0
        self._optimizer_state = {'is_running': False}
        self._n_save_tasks = 0
        return

    def on_activate(self):
        """ Initializes all needed UI files and establishes the connectors.

        This method executes the all the inits for the differnt GUIs and passes
        the event argument from fysom to the methods.
        """
        self._optimizer_id = self._optimize_logic().module_uuid

        self.scan_2d_dockwidgets = dict()
        self.scan_1d_dockwidgets = dict()

        # Initialize main window
        self._mw = ConfocalMainWindow()
        self._mw.setDockNestingEnabled(True)

        # Initialize fixed dockwidgets
        self._init_static_dockwidgets()

        # Initialize dialog windows
        self._init_optimizer_settings()
        self._init_scanner_settings()
        self._save_dialog = SaveDialog(self._mw)

        scan_logic: ScanningProbeLogic = self._scanning_logic()

        # Automatically generate scanning widgets for desired scans
        scans = list()
        axes = tuple(scan_logic.scanner_axes)
        for i, first_ax in enumerate(axes, 1):
            #if not scans:
            scans.append((first_ax,))
            for second_ax in axes[i:]:
                scans.append((first_ax, second_ax))
        for scan in scans:
            self._add_scan_dockwidget(scan)

        # Initialize widget data
        self.update_scanner_settings_from_logic()
        self.scanner_target_updated()
        self.scan_state_updated(scan_logic.module_state() != 'idle')

        # Connect signals
        self.sigScannerTargetChanged.connect(
            self._scanning_logic().set_target_position, QtCore.Qt.QueuedConnection
        )
        self.sigFrequencyChanged.connect(scan_logic.set_scan_frequency, QtCore.Qt.QueuedConnection)
        self.sigBackFrequencyChanged.connect(scan_logic.set_back_scan_frequency, QtCore.Qt.QueuedConnection)
        self.sigUseBackScanSettings.connect(scan_logic.set_use_back_scan_settings, QtCore.Qt.QueuedConnection)
        self.sigToggleScan.connect(scan_logic.toggle_scan, QtCore.Qt.QueuedConnection)
        self.sigToggleOptimize.connect(
            self._optimize_logic().toggle_optimize, QtCore.Qt.QueuedConnection
        )
        self._mw.action_optimize_position.triggered[bool].connect(self.toggle_optimize, QtCore.Qt.QueuedConnection)
        self._mw.action_restore_default_view.triggered.connect(self.restore_default_view)
        self._mw.action_save_all_scans.triggered.connect(lambda x: self.save_scan_data(scan_axes=None))
        self.sigSaveScan.connect(self._data_logic().save_scan_by_axis, QtCore.Qt.QueuedConnection)
        self.sigSaveFinished.connect(self._save_dialog.hide, QtCore.Qt.QueuedConnection)
        self._data_logic().sigSaveStateChanged.connect(self._track_save_status)

        self._mw.action_utility_zoom.toggled.connect(self.toggle_cursor_zoom)
        self._mw.action_utility_full_range.triggered.connect(
            self.set_full_range, QtCore.Qt.QueuedConnection
        )
        self._mw.action_history_forward.triggered.connect(
            self._data_logic().history_next, QtCore.Qt.QueuedConnection
        )
        self._mw.action_history_back.triggered.connect(
            self._data_logic().history_previous, QtCore.Qt.QueuedConnection
        )

        self._scanning_logic().sigScannerTargetChanged.connect(
            self.scanner_target_updated, QtCore.Qt.QueuedConnection
        )
        self._scanning_logic().sigScanStateChanged.connect(
            self.scan_state_updated, QtCore.Qt.QueuedConnection
        )
        self._data_logic().sigHistoryScanDataRestored.connect(
            self._update_from_history, QtCore.Qt.QueuedConnection
        )
        self._optimize_logic().sigOptimizeStateChanged.connect(
            self.optimize_state_updated, QtCore.Qt.QueuedConnection
        )
        self.sigOptimizerSettingsChanged.connect(
            self._optimize_logic().set_optimize_settings, QtCore.Qt.QueuedConnection)

        self.sigShowSaveDialog.connect(lambda x: self._save_dialog.show() if x else self._save_dialog.hide(),
                                       QtCore.Qt.DirectConnection)

        # tilt correction signals
        tilt_widget = self.tilt_correction_dockwidget
        tilt_widget.tilt_set_01_pushButton.clicked.connect(lambda: self.tilt_corr_set_support_vector(0),
                                                                       QtCore.Qt.QueuedConnection)
        tilt_widget.tilt_set_02_pushButton.clicked.connect(lambda: self.tilt_corr_set_support_vector(1),
                                                                       QtCore.Qt.QueuedConnection)
        tilt_widget.tilt_set_03_pushButton.clicked.connect(lambda: self.tilt_corr_set_support_vector(2),
                                                                       QtCore.Qt.QueuedConnection)
        tilt_widget.tilt_set_04_pushButton.clicked.connect(lambda: self.tilt_corr_set_support_vector(3),
                                                                       QtCore.Qt.QueuedConnection)
        tilt_widget.auto_origin_switch.toggle_switch.sigStateChanged.connect(self.apply_tilt_corr_support_vectors,
                                                                       QtCore.Qt.QueuedConnection)
        self._mw.action_toggle_tilt_correction.triggered.connect(self.toggle_tilt_correction,
                                                                QtCore.Qt.QueuedConnection)
        [box.valueChanged.connect(self.apply_tilt_corr_support_vectors, QtCore.Qt.QueuedConnection)
                                  for box_row in tilt_widget.support_vecs_box for box in box_row]
        self._scanning_logic().sigTiltCorrSettingsChanged.connect(
            self.tilt_corr_support_vector_updated, QtCore.Qt.QueuedConnection)

        # Initialize dockwidgets to default view
        self.restore_default_view()
        self.show()

        self.restore_history()

        self._restore_window_geometry(self._mw)
        self._restore_tilt_correction()

        return

    def on_deactivate(self):
        """ Reverse steps of activation

        @return int: error code (0:OK, -1:error)
        """
        # Remember window position and geometry and close window
        self._save_window_geometry(self._mw)
        self._mw.close()

        # Disconnect signals
        self.sigScannerTargetChanged.disconnect()
        self.sigFrequencyChanged.disconnect()
        self.sigBackFrequencyChanged.disconnect()
        self.sigUseBackScanSettings.disconnect()
        self.sigToggleScan.disconnect()
        self.sigToggleOptimize.disconnect()
        self.sigOptimizerSettingsChanged.disconnect()
        self._mw.action_optimize_position.triggered[bool].disconnect()
        self._mw.action_restore_default_view.triggered.disconnect()
        self._mw.action_history_forward.triggered.disconnect()
        self._mw.action_history_back.triggered.disconnect()
        self._mw.action_utility_full_range.triggered.disconnect()
        self._mw.action_utility_zoom.toggled.disconnect()
        self._scanning_logic().sigScannerTargetChanged.disconnect(self.scanner_target_updated)
        self._scanning_logic().sigScanStateChanged.disconnect(self.scan_state_updated)
        self._optimize_logic().sigOptimizeStateChanged.disconnect(self.optimize_state_updated)
        self._data_logic().sigHistoryScanDataRestored.disconnect(self._update_from_history)
        self.scanner_control_dockwidget.sigTargetChanged.disconnect()
        self.scanner_control_dockwidget.sigSliderMoved.disconnect()

        for scan in tuple(self.scan_1d_dockwidgets):
            self._remove_scan_dockwidget(scan)
        for scan in tuple(self.scan_2d_dockwidgets):
            self._remove_scan_dockwidget(scan)

        tilt_widget = self.tilt_correction_dockwidget
        tilt_widget.tilt_set_01_pushButton.clicked.disconnect()
        tilt_widget.tilt_set_02_pushButton.clicked.disconnect()
        tilt_widget.tilt_set_03_pushButton.clicked.disconnect()
        tilt_widget.tilt_set_04_pushButton.clicked.disconnect()
        tilt_widget.auto_origin_switch.toggle_switch.sigStateChanged.disconnect()
        self._scanning_logic().sigTiltCorrSettingsChanged.disconnect()
        self._mw.action_toggle_tilt_correction.triggered.disconnect()

    def show(self):
        """Make main window visible and put it above all other windows. """
        # Show the Main Confocal GUI:
        self._mw.show()
        self._mw.activateWindow()
        self._mw.raise_()

    def _init_optimizer_settings(self):
        """ Configuration and initialisation of the optimizer settings dialog.
        """
        scan_logic: ScanningProbeLogic = self._scanning_logic()
        axes_obj = tuple(scan_logic.scanner_axes.values())
        axes_names = [ax.name for ax in axes_obj]

        # figure out sensible optimization sequences for user selection
        possible_optimizations_per_plot = [itertools.combinations(axes_names, n) for n in self._optimizer_plot_dims]
        optimization_sequences = list(itertools.product(*possible_optimizations_per_plot))
        sequences_no_axis_twice = []
        for sequence in optimization_sequences:
            occurring_axes = [axis for step in sequence for axis in step]
            if len(occurring_axes) <= len(set(occurring_axes)):
                sequences_no_axis_twice.append(sequence)

        self._osd = OptimizerSettingsDialog(scan_logic.scanner_axes.values(),
                                            scan_logic.scanner_channels.values(),
                                            sequences_no_axis_twice,
                                            scan_logic.scanner_constraints.back_scan_capability)

        # Connect MainWindow actions
        self._mw.action_optimizer_settings.triggered.connect(lambda x: self._osd.exec_())

        # Connect the action of the settings window with the code:
        self._osd.accepted.connect(self.change_optimizer_settings)
        self._osd.rejected.connect(self.update_optimizer_settings_from_logic)
        self._osd.button_box.button(QtWidgets.QDialogButtonBox.Apply).clicked.connect(
            self.change_optimizer_settings)
        # pull in data
        self.update_optimizer_settings_from_logic()

    def _init_scanner_settings(self):
        """
        """
        # Create the Settings dialog
        scan_logic: ScanningProbeLogic = self._scanning_logic()
        self._ssd = ScannerSettingDialog(scan_logic.scanner_axes.values(), scan_logic.scanner_constraints)

        self._ssd.settings_widget.configure_backward_scan_checkbox.setChecked(scan_logic.use_back_scan_settings)
        self._ssd.settings_widget.set_backward_settings_visibility(scan_logic.use_back_scan_settings)
        # Connect MainWindow actions
        self._mw.action_scanner_settings.triggered.connect(lambda x: self._ssd.exec_())

        # Connect the action of the settings dialog with the GUI module:
        self._ssd.accepted.connect(self.apply_scanner_settings)
        self._ssd.rejected.connect(self.update_scanner_settings_from_logic)
        self._ssd.button_box.button(QtWidgets.QDialogButtonBox.Apply).clicked.connect(self.apply_scanner_settings)

    def _init_static_dockwidgets(self):
        scan_logic: ScanningProbeLogic = self._scanning_logic()
        self.scanner_control_dockwidget = AxesControlDockWidget(
            tuple(scan_logic.scanner_axes.values()),
            scan_logic.back_scan_capability
        )
        self.scanner_control_dockwidget.set_backward_settings_visibility(scan_logic.use_back_scan_settings)
        if self._default_position_unit_prefix is not None:
            self.scanner_control_dockwidget.set_assumed_unit_prefix(
                self._default_position_unit_prefix
            )
        self.scanner_control_dockwidget.setAllowedAreas(QtCore.Qt.TopDockWidgetArea)
        self._mw.addDockWidget(QtCore.Qt.TopDockWidgetArea, self.scanner_control_dockwidget)
        self.scanner_control_dockwidget.visibilityChanged.connect(
            self._mw.action_view_scanner_control.setChecked)
        self._mw.action_view_scanner_control.triggered[bool].connect(
            self.scanner_control_dockwidget.setVisible)

        self._mw.action_view_line_scan.triggered[bool].connect(
            lambda is_vis: [wid.setVisible(is_vis) for wid in self.scan_1d_dockwidgets.values()]
        )
        self.scanner_control_dockwidget.sigResolutionChanged.connect(scan_logic.set_scan_resolution)
        self.scanner_control_dockwidget.sigBackResolutionChanged.connect(scan_logic.set_back_scan_resolution)
        self.scanner_control_dockwidget.sigRangeChanged.connect(scan_logic.set_scan_range)
        # TODO: When "current target" value box is clicked in, a move is excecuted. Why and how?
        self.scanner_control_dockwidget.sigTargetChanged.connect(
            lambda ax, pos: self.set_scanner_target_position({ax: pos})
        )
        # ToDo: Implement a way to avoid too fast position update from slider movement.
        # todo: why is _update_scan_crosshairds issuing (not only displaying) at all?
        self.scanner_control_dockwidget.sigSliderMoved.connect(
            #lambda ax, pos: self._update_scan_markers(pos_dict={ax: pos}, exclude_scan=None)
            lambda ax, pos: self.set_scanner_target_position({ax: pos})
        )

        self.optimizer_dockwidget = OptimizerDockWidget(axes=self._scanning_logic().scanner_axes,
                                                        plot_dims=self._optimizer_plot_dims,
                                                        sequence=self._optimize_logic().scan_sequence)
        self.optimizer_dockwidget.setAllowedAreas(QtCore.Qt.TopDockWidgetArea)
        self._mw.addDockWidget(QtCore.Qt.TopDockWidgetArea, self.optimizer_dockwidget)
        self.optimizer_dockwidget.visibilityChanged.connect(self._mw.action_view_optimizer.setChecked)
        self._mw.action_view_optimizer.triggered[bool].connect(self.optimizer_dockwidget.setVisible)

        self._mw.util_toolBar.visibilityChanged.connect(self._mw.action_view_toolbar.setChecked)
        self._mw.action_view_toolbar.triggered[bool].connect(self._mw.util_toolBar.setVisible)

        # Add tilt correction widget to the toolbar as a button
        self.tilt_correction_dockwidget = TiltCorrectionDockWidget(scanner_axes=self._scanning_logic().scanner_axes)
        self.tilt_correction_dockwidget.setAllowedAreas(QtCore.Qt.BottomDockWidgetArea)
        self._mw.addDockWidget(QtCore.Qt.BottomDockWidgetArea, self.tilt_correction_dockwidget)
        self.tilt_correction_dockwidget.setVisible(False)
        self.tilt_correction_dockwidget.visibilityChanged.connect(self._mw.action_view_tilt_correction.setChecked)
        self._mw.action_view_tilt_correction.triggered[bool].connect(self.tilt_correction_dockwidget.setVisible)


    @QtCore.Slot()
    def restore_default_view(self):
        """ Restore the arrangement of DockWidgets to default """
        self._mw.setDockNestingEnabled(True)

        # Remove all dockwidgets from main window layout
        self._mw.removeDockWidget(self.optimizer_dockwidget)
        self._mw.removeDockWidget(self.scanner_control_dockwidget)
        self._mw.removeDockWidget(self.tilt_correction_dockwidget)
        for dockwidget in self.scan_2d_dockwidgets.values():
            self._mw.removeDockWidget(dockwidget)
        for dockwidget in self.scan_1d_dockwidgets.values():
            self._mw.removeDockWidget(dockwidget)

        # Return toolbar to default position
        self._mw.util_toolBar.show()
        self._mw.addToolBar(QtCore.Qt.ToolBarArea.TopToolBarArea, self._mw.util_toolBar)

        # Add axes control dock widget to layout
        self.scanner_control_dockwidget.setFloating(False)
        self.scanner_control_dockwidget.show()
        self._mw.addDockWidget(QtCore.Qt.BottomDockWidgetArea, self.scanner_control_dockwidget)

        # Add tilt correction dock widget
        self.tilt_correction_dockwidget.setFloating(False)
        self.tilt_correction_dockwidget.setVisible(False)
        self._mw.addDockWidget(QtCore.Qt.BottomDockWidgetArea, self.tilt_correction_dockwidget)

        # Add dynamically created dock widgets to layout
        dockwidgets_2d = tuple(self.scan_2d_dockwidgets.values())
        dockwidgets_1d = tuple(self.scan_1d_dockwidgets.values())
        multiple_2d_scans = len(dockwidgets_2d) > 1
        multiple_1d_scans = len(dockwidgets_1d) > 1
        has_1d_scans = bool(dockwidgets_1d)
        has_2d_scans = bool(dockwidgets_2d)
        if has_2d_scans:
            for i, dockwidget in enumerate(dockwidgets_2d):
                dockwidget.show()
                self._mw.addDockWidget(QtCore.Qt.TopDockWidgetArea, dockwidget)
                dockwidget.setFloating(False)
        if has_1d_scans:
            for i, dockwidget in enumerate(dockwidgets_1d):
                dockwidget.show()
                self._mw.addDockWidget(QtCore.Qt.TopDockWidgetArea, dockwidget)
                dockwidget.setFloating(False)
        # Add optimizer dock widget to layout
        self.optimizer_dockwidget.show()
        self._mw.addDockWidget(QtCore.Qt.TopDockWidgetArea, self.optimizer_dockwidget)
        self.optimizer_dockwidget.setFloating(False)

        # split scan dock widget with optimizer dock widget if needed. Resize all groups.
        if has_1d_scans and has_2d_scans:
            self._mw.splitDockWidget(dockwidgets_1d[0], self.optimizer_dockwidget,
                                     QtCore.Qt.Vertical)
            self._mw.resizeDocks((dockwidgets_1d[0], self.optimizer_dockwidget),
                                 (3, 2),
                                 QtCore.Qt.Vertical)
            self._mw.resizeDocks((dockwidgets_2d[0], dockwidgets_1d[0]),
                                 (1, 1),
                                 QtCore.Qt.Horizontal)
        elif multiple_2d_scans:
            self._mw.splitDockWidget(dockwidgets_2d[1],
                                     self.optimizer_dockwidget,
                                     QtCore.Qt.Vertical)
            self._mw.resizeDocks((dockwidgets_2d[1], self.optimizer_dockwidget),
                                 (3, 2),
                                 QtCore.Qt.Vertical)
            self._mw.resizeDocks((dockwidgets_2d[0], dockwidgets_2d[1]),
                                 (1, 1),
                                 QtCore.Qt.Horizontal)
        elif has_1d_scans:
            self._mw.resizeDocks((dockwidgets_1d[0], self.optimizer_dockwidget),
                                 (1, 1),
                                 QtCore.Qt.Horizontal)
        elif has_2d_scans:
            self._mw.resizeDocks((dockwidgets_2d[0], self.optimizer_dockwidget),
                                 (1, 1),
                                 QtCore.Qt.Horizontal)

        # tabify dockwidgets if needed, needs to be done after .splitDockWidget()
        if multiple_2d_scans:
            if has_1d_scans:
                for ii, dockwidget in enumerate(dockwidgets_2d[1:]):
                    self._mw.tabifyDockWidget(dockwidgets_2d[ii], dockwidget)
                dockwidgets_2d[0].raise_()
            else:
                for ii, dockwidget in enumerate(dockwidgets_2d[2:]):
                    if ii == 0:
                        self._mw.tabifyDockWidget(dockwidgets_2d[ii], dockwidget)
                    else:
                        self._mw.tabifyDockWidget(dockwidgets_2d[ii+1], dockwidget)
                dockwidgets_2d[0].raise_()
        if multiple_1d_scans:
            for ii, dockwidget in enumerate(dockwidgets_1d[1:]):
                self._mw.tabifyDockWidget(dockwidgets_1d[ii], dockwidget)
            dockwidgets_1d[0].raise_()

        return

    def _restore_tilt_correction(self):

        tilt_settings = self._scanning_logic().tilt_correction_settings

        self.tilt_corr_support_vector_updated(tilt_settings)
        self.apply_tilt_corr_support_vectors()

    @QtCore.Slot(tuple)
    def save_scan_data(self, scan_axes: Union[None, Tuple[str], Tuple[str, str]]):
        """
        Save data for a given scan axis.
        @param tuple scan_axes: Axis to save, leave None for all axes where data is available.
        """
        self.sigShowSaveDialog.emit(True)
<<<<<<< HEAD
        if scan_axes is None:
            data_logic: ScanningDataLogic = self._data_logic()
            scan_axes = data_logic.get_axes_with_history_entry()
        else:
            scan_axes = [scan_axes]
        for ax in scan_axes:
            try:
                cbar_range = self.scan_2d_dockwidgets[ax].scan_widget.image_widget.levels
            except KeyError:
                cbar_range = None
            self.sigSaveScan.emit(ax, cbar_range)
=======
        try:
            data_logic = self._data_logic()
            if scan_axes is None:
                scan_axes = [scan.scan_axes for scan in data_logic.get_all_current_scan_data()]
            else:
                scan_axes = [scan_axes]
            for ax in scan_axes:
                try:
                    cbar_range = self.scan_2d_dockwidgets[ax].scan_widget.image_widget.levels
                except KeyError:
                    cbar_range = None
                if ax in self.scan_1d_dockwidgets:
                    tag = self.scan_1d_dockwidgets[ax].scan_widget.save_nametag_lineedit.text()
                elif ax in self.scan_2d_dockwidgets:
                    tag = self.scan_2d_dockwidgets[ax].scan_widget.save_nametag_lineedit.text()
                else:
                    tag = None
                self.sigSaveScan.emit(ax, cbar_range, tag)
        finally:
            pass
>>>>>>> e537a093

    def _track_save_status(self, in_progress):
        if in_progress:
            self._n_save_tasks += 1
        else:
            self._n_save_tasks -= 1

        if self._n_save_tasks < 1:
            self.sigSaveFinished.emit()

    def _remove_scan_dockwidget(self, axes):
        try:
            dockwidget = self.scan_1d_dockwidgets.pop(axes)
        except KeyError:
            dockwidget = self.scan_2d_dockwidgets.pop(axes)
        dockwidget.scan_widget.sigMarkerPositionChanged.disconnect()
        dockwidget.scan_widget.toggle_scan_button.clicked.disconnect()
        dockwidget.scan_widget.save_scan_button.clicked.disconnect()
        dockwidget.scan_widget.sigZoomAreaSelected.disconnect()
        self._mw.removeDockWidget(dockwidget)
        dockwidget.setParent(None)
        dockwidget.deleteLater()

    def _add_scan_dockwidget(self, axes):
        axes_constr = self._scanning_logic().scanner_axes
        axes_constr = tuple(axes_constr[ax] for ax in axes)
        channel_constr = list(self._scanning_logic().scanner_channels.values())
        optimizer_range = self._optimize_logic().scan_range
        axes = tuple(axes)

        if len(axes) == 1:
            if axes in self.scan_1d_dockwidgets:
                self.log.error('Unable to add scanning widget for axes {0}. Widget for this scan '
                               'already created. Remove old widget first.'.format(axes))
                return
            marker_bounds = (axes_constr[0].position.bounds, (None, None))
            dockwidget = ScanDockWidget(axes=axes_constr, channels=channel_constr)
            dockwidget.scan_widget.set_marker_bounds(marker_bounds)
            dockwidget.scan_widget.set_plot_range(x_range=axes_constr[0].position.bounds)
            self.scan_1d_dockwidgets[axes] = dockwidget

            # todo not working on view/restore default
            #dockwidget.visibilityChanged.connect(self._mw.action_view_line_scan.setChecked)
        else:
            if axes in self.scan_2d_dockwidgets:
                self.log.error('Unable to add scanning widget for axes {0}. Widget for this scan '
                               'already created. Remove old widget first.'.format(axes))
                return
            marker_size = tuple(abs(optimizer_range[ax]) for ax in axes)
            marker_bounds = (axes_constr[0].position.bounds, axes_constr[1].position.bounds)
            dockwidget = ScanDockWidget(axes=axes_constr, channels=channel_constr,
                                        xy_region_min_size_percentile=self._min_crosshair_size_fraction)
            dockwidget.scan_widget.set_marker_size(marker_size)
            dockwidget.scan_widget.set_marker_bounds(marker_bounds)
            dockwidget.scan_widget.set_plot_range(x_range=axes_constr[0].position.bounds,
                                                  y_range=axes_constr[1].position.bounds)
            self.scan_2d_dockwidgets[axes] = dockwidget

        dockwidget.setAllowedAreas(QtCore.Qt.TopDockWidgetArea)
        self._mw.addDockWidget(QtCore.Qt.TopDockWidgetArea, dockwidget)
        dockwidget.scan_widget.sigMarkerPositionChanged.connect(
            self.__get_marker_update_func(axes)
        )
        dockwidget.scan_widget.toggle_scan_button.clicked.connect(
            self.__get_toggle_scan_func(axes)
        )
        dockwidget.scan_widget.save_scan_button.clicked.connect(
            self.__get_save_scan_data_func(axes)
        )
        dockwidget.scan_widget.sigZoomAreaSelected.connect(
            self.__get_range_from_selection_func(axes)
        )

    def _add_tilt_correction_dock_widget(self):
        dockwidget = TiltCorrectionDockWidget()
        self._mw.addDockWidget(QtCore.Qt.TopDockWidgetArea, dockwidget)

    def set_active_tab(self, axes):
        avail_axs = list(self.scan_1d_dockwidgets.keys())
        avail_axs.extend(self.scan_2d_dockwidgets.keys())

        if axes not in avail_axs:
            raise ValueError(f"Unknown axes: {axes}")

        if len(axes) == 1:
            self.scan_1d_dockwidgets.get(axes).raise_()
        else:
            self.scan_2d_dockwidgets.get(axes).raise_()

    @QtCore.Slot(bool)
    def toggle_cursor_zoom(self, enable):
        if self._mw.action_utility_zoom.isChecked() != enable:
            self._mw.action_utility_zoom.blockSignals(True)
            self._mw.action_utility_zoom.setChecked(enable)
            self._mw.action_utility_zoom.blockSignals(False)

        for dockwidget in self.scan_2d_dockwidgets.values():
            dockwidget.scan_widget.toggle_zoom(enable)
        for dockwidget in self.scan_1d_dockwidgets.values():
            dockwidget.scan_widget.toggle_zoom(enable)

    @QtCore.Slot()
    def apply_scanner_settings(self):
        """Update the logic with all scanner settings from the GUI."""
        self.scanner_control_dockwidget.emit_current_settings()
        for ax, (forward, backward) in self._ssd.settings_widget.frequency.items():
            self.sigFrequencyChanged.emit(ax, forward)
            self.sigBackFrequencyChanged.emit(ax, backward)

        use_back_settings = self._ssd.settings_widget.configure_backward_scan
        self.sigUseBackScanSettings.emit(use_back_settings)
        self.scanner_control_dockwidget.set_backward_settings_visibility(use_back_settings)

    @QtCore.Slot()
    def update_scanner_settings_from_logic(self):
        """Update all scanner settings from the logic."""
        scan_logic: ScanningProbeLogic = self._scanning_logic()

        self.scanner_control_dockwidget.set_range(scan_logic.scan_ranges)
        self.scanner_control_dockwidget.set_resolution(scan_logic.scan_resolution)
        self.scanner_control_dockwidget.set_back_resolution(scan_logic.back_scan_resolution)

        for ax, forward in scan_logic.scan_frequency.items():
            self._ssd.settings_widget.set_forward_frequency(ax, forward)
        for ax, backward in scan_logic.back_scan_frequency.items():
            self._ssd.settings_widget.set_backward_frequency(ax, backward)

    @QtCore.Slot()
    def set_full_range(self) -> None:
        scan_logic: ScanningProbeLogic = self._scanning_logic()
        scan_ranges = scan_logic.set_full_scan_ranges()
        self.scanner_control_dockwidget.set_range(scan_ranges)

    @QtCore.Slot(dict)
    def set_scanner_target_position(self, target_pos):
        """
        Issues new target to logic and updates gui.

        @param dict target_pos:
        """
        self.sigScannerTargetChanged.emit(target_pos, self.module_uuid)
        # update gui with target, not actual logic values
        # we can not rely on the execution order of the above emit
        self.scanner_target_updated(pos_dict=target_pos, caller_id=None)

    def scanner_target_updated(self, pos_dict=None, caller_id=None):
        """
        Updates the scanner target and set widgets accordingly.

        @param dict pos_dict: The scanner position dict to update each axis position.
                              If None (default) read the scanner position from logic and update.
        @param int caller_id: The qudi module object id responsible for triggering this update
        """

        # If this update has been issued by this module, do not update display.
        # This has already been done before notifying the logic.
        if caller_id is self.module_uuid:
            return

        if not isinstance(pos_dict, dict):
            pos_dict = self._scanning_logic().scanner_target

        self._update_scan_markers(pos_dict)
        self.scanner_control_dockwidget.set_target(pos_dict)

    def scan_state_updated(self, is_running: bool,
                           scan_data: Optional[ScanData] = None, back_scan_data: Optional[ScanData] = None,
                           caller_id: Optional[UUID] = None):
        scan_axes = scan_data.settings.axes if scan_data is not None else None
        self._toggle_enable_scan_buttons(not is_running, exclude_scan=scan_axes)
        if not self._optimizer_state['is_running']:
            self._toggle_enable_actions(not is_running)
        else:
            self._toggle_enable_actions(not is_running, exclude_action=self._mw.action_optimize_position)
        self._toggle_enable_scan_crosshairs(not is_running)
        self.scanner_control_dockwidget.setEnabled(not is_running)
        if not is_running and scan_data is None:
            # scan could not be started due to some error
            for dockwidget in {**self.scan_2d_dockwidgets, **self.scan_1d_dockwidgets}.values():
                toggle_button = dockwidget.scan_widget.toggle_scan_button
                toggle_button.setChecked(False)
            self._mw.action_optimize_position.setChecked(False)

        if scan_data is not None:
            if caller_id is self._optimizer_id:
                channel = self._osd.data_channel
                if scan_data.settings.scan_dimension == 2:
                    x_ax, y_ax = scan_data.settings.axes
                    self.optimizer_dockwidget.set_image(image=scan_data.data[channel],
                                                        extent=scan_data.settings.range,
                                                        axs=scan_data.settings.axes)
                    self.optimizer_dockwidget.set_image_label(axis='bottom',
                                                              text=x_ax,
                                                              units=scan_data.axis_units[x_ax],
                                                              axs=scan_data.settings.axes)
                    self.optimizer_dockwidget.set_image_label(axis='left',
                                                              text=y_ax,
                                                              units=scan_data.axis_units[y_ax],
                                                              axs=scan_data.settings.axes)
                elif scan_data.settings.scan_dimension == 1:
                    x_ax = scan_data.settings.axes[0]
                    self.optimizer_dockwidget.set_plot_data(
                        x=np.linspace(*scan_data.settings.range[0], scan_data.settings.resolution[0]),
                        y=scan_data.data[channel],
                        axs=scan_data.settings.axes
                    )
                    self.optimizer_dockwidget.set_plot_label(axis='bottom',
                                                             text=x_ax,
                                                             units=scan_data.axis_units[x_ax],
                                                             axs=scan_data.settings.axes)
                    self.optimizer_dockwidget.set_plot_label(axis='left',
                                                             text=channel,
                                                             units=scan_data.channel_units[channel],
                                                             axs=scan_data.settings.axes)
            else:
                if scan_data.settings.scan_dimension == 2:
                    dockwidget = self.scan_2d_dockwidgets.get(scan_axes, None)
                else:
                    dockwidget = self.scan_1d_dockwidgets.get(scan_axes, None)
                if dockwidget is not None:
                    dockwidget.scan_widget.toggle_scan_button.setChecked(is_running)
                    self._update_scan_data(scan_data, back_scan_data)

    @QtCore.Slot(bool, dict, object)
    def optimize_state_updated(self, is_running, optimal_position=None, fit_data=None):
        self._optimizer_state['is_running'] = is_running
        if not is_running:
            # apply normal scan settings to logic again
            # they may have been changed by the optimizer logic
            self.apply_scanner_settings()
        _is_optimizer_valid_1d = not is_running
        _is_optimizer_valid_2d = not is_running

        self._toggle_enable_scan_buttons(not is_running)
        self._toggle_enable_actions(not is_running,
                                    exclude_action=self._mw.action_optimize_position)
        self._toggle_enable_scan_crosshairs(not is_running)
        self._mw.action_optimize_position.setChecked(is_running)
        self.scanner_control_dockwidget.setEnabled(not is_running)

        if fit_data is not None and optimal_position is None:
            raise ValueError("Can't understand fit_data without optimal position")

        # Update optimal position crosshair and marker
        if isinstance(optimal_position, dict):
            scan_axs = list(optimal_position.keys())
            if len(optimal_position) == 2:
                _is_optimizer_valid_2d = True
                self.optimizer_dockwidget.set_2d_position(tuple(optimal_position.values()),
                                                          scan_axs)

            elif len(optimal_position) == 1:
                _is_optimizer_valid_1d = True
                self.optimizer_dockwidget.set_1d_position(next(iter(optimal_position.values())),
                                                          scan_axs)
        if fit_data is not None and isinstance(optimal_position, dict):
            data = fit_data['fit_data']
            fit_res = fit_data['full_fit_res']
            if data.ndim == 1:
                self.optimizer_dockwidget.set_fit_data(scan_axs, y=data)
                sig_z = fit_res.params['sigma'].value
                self.optimizer_dockwidget.set_1d_position(next(iter(optimal_position.values())),
                                                          scan_axs, sigma=sig_z)
            elif data.ndim == 2:
                sig_x, sig_y = fit_res.params['sigma_x'].value, fit_res.params['sigma_y'].value
                self.optimizer_dockwidget.set_2d_position(tuple(optimal_position.values()),
                                                          scan_axs, sigma=[sig_x, sig_y])

        # Hide crosshair and 1d marker when scanning
        if len(scan_axs) == 2:
            self.optimizer_dockwidget.toogle_crosshair(scan_axs, _is_optimizer_valid_2d)
        else:
            self.optimizer_dockwidget.toogle_crosshair(None, _is_optimizer_valid_2d)
        if len(scan_axs) == 1:
            self.optimizer_dockwidget.toogle_marker(scan_axs, _is_optimizer_valid_1d)
        else:
            self.optimizer_dockwidget.toogle_marker(None, _is_optimizer_valid_1d)

    @QtCore.Slot(bool)
    def toggle_optimize(self, enabled):
        """
        """
        self._toggle_enable_actions(not enabled, exclude_action=self._mw.action_optimize_position)
        self._toggle_enable_scan_buttons(not enabled)
        self._toggle_enable_scan_crosshairs(not enabled)
        self.sigToggleOptimize.emit(enabled)

    def restore_history(self):
        """
        For all axes, restore last taken image.
        """
        avail_axs = list(self.scan_1d_dockwidgets.keys())
        avail_axs.extend(self.scan_2d_dockwidgets.keys())

        data_logic: ScanningDataLogic = self._data_logic()
        for ax in avail_axs:
            data_logic.restore_from_history(ax)

    def _update_scan_markers(self, pos_dict, exclude_scan=None):
        """
        """
        for scan_axes, dockwidget in self.scan_2d_dockwidgets.items():
            if exclude_scan != scan_axes:
                old_x, old_y = dockwidget.scan_widget.marker_position
                new_pos = (pos_dict.get(scan_axes[0], old_x), pos_dict.get(scan_axes[1], old_y))
                dockwidget.scan_widget.blockSignals(True)
                dockwidget.scan_widget.set_marker_position(new_pos)
                dockwidget.scan_widget.blockSignals(False)
        for scan_axes, dockwidget in self.scan_1d_dockwidgets.items():
            if exclude_scan != scan_axes:
                new_pos = pos_dict.get(scan_axes[0], dockwidget.scan_widget.marker_position)
                dockwidget.scan_widget.blockSignals(True)
                dockwidget.scan_widget.set_marker_position(new_pos)
                dockwidget.scan_widget.blockSignals(False)

    def _update_scan_sliders(self, pos_dict):
        """
        """
        for scan_axes, dockwidget in self.scan_2d_dockwidgets.items():
            if not any(ax in pos_dict for ax in scan_axes):
                continue
        self.scanner_control_dockwidget.set_target(pos_dict)

    @QtCore.Slot(ScanData, ScanData)
    def _update_from_history(self, scan_data: ScanData, back_scan_data: Optional[ScanData]):
        self.set_scanner_target_position(scan_data.scanner_target_at_start)
        self._update_scan_data(scan_data, back_scan_data)
        self.set_active_tab(scan_data.settings.axes)

    @QtCore.Slot(ScanData, ScanData)
    def _update_scan_data(self, scan_data: ScanData, back_scan_data: Optional[ScanData]):
        """
        @param ScanData scan_data:
        """
        settings = scan_data.settings
        try:
            dockwidget = self.scan_2d_dockwidgets[settings.axes]
        except KeyError:
            dockwidget = self.scan_1d_dockwidgets.get(settings.axes, None)
        if dockwidget is None:
            self.log.error(f'No scan dockwidget found for scan axes {settings.axes}')
            return
        else:
            dockwidget.scan_widget.set_scan_data(scan_data)

        # also update scan range and resolution
        rng = {ax: val for ax, val in zip(settings.axes, settings.range)}
        res = {ax: val for ax, val in zip(settings.axes, settings.resolution)}
        self.scanner_control_dockwidget.set_range(rng)
        self.scanner_control_dockwidget.set_resolution(res)
        if back_scan_data is not None:
            # update back resolution for fast axis
            fast_axis = back_scan_data.settings.axes[0]
            back_res = back_scan_data.settings.resolution[0]
            self.scanner_control_dockwidget.set_back_resolution({fast_axis: back_res})

    def _toggle_enable_scan_crosshairs(self, enable):
        for dockwidget in self.scan_2d_dockwidgets.values():
            dockwidget.scan_widget.toggle_marker(enable)
        for axes, dockwidget in self.scan_1d_dockwidgets.items():
            dockwidget.scan_widget.toggle_marker(enable)

    def _toggle_enable_scan_buttons(self, enable, exclude_scan=None):
        for axes, dockwidget in self.scan_2d_dockwidgets.items():
            if exclude_scan != axes:
                dockwidget.scan_widget.toggle_scan_button.setEnabled(enable)
        for axes, dockwidget in self.scan_1d_dockwidgets.items():
            if exclude_scan != axes:
                dockwidget.scan_widget.toggle_scan_button.setEnabled(enable)

    def _toggle_enable_actions(self, enable, exclude_action=None):
        if exclude_action is not self._mw.action_utility_zoom:
            self._mw.action_utility_zoom.setEnabled(enable)
        if exclude_action is not self._mw.action_utility_full_range:
            self._mw.action_utility_full_range.setEnabled(enable)
        if exclude_action is not self._mw.action_history_back:
            self._mw.action_history_back.setEnabled(enable)
        if exclude_action is not self._mw.action_history_forward:
            self._mw.action_history_forward.setEnabled(enable)
        if exclude_action is not self._mw.action_optimize_position:
            self._mw.action_optimize_position.setEnabled(enable)
        if exclude_action is not self._mw.action_toggle_tilt_correction:
            self._mw.action_toggle_tilt_correction.setEnabled(enable)

    def __get_marker_update_func(self, axes: Union[Tuple[str], Tuple[str, str]]):
        def update_func(pos: Union[float, Tuple[float, float]]):
            if len(axes) == 1:
                pos_dict = {axes[0]: pos}
            else:
                pos_dict = {axes[0]: pos[0], axes[1]: pos[1]}
            #self._update_scan_markers(pos_dict, exclude_scan=axes)
            # self.scanner_control_dockwidget.widget().set_target(pos_dict)
            self.set_scanner_target_position(pos_dict)
        return update_func

    def __get_toggle_scan_func(self, axes: Union[Tuple[str], Tuple[str, str]]):
        def toggle_func(enabled):
            """Toggle the scan."""
            self._toggle_enable_scan_buttons(not enabled, exclude_scan=axes)
            self._toggle_enable_actions(not enabled)
            self._toggle_enable_scan_crosshairs(not enabled)
            self.sigToggleScan.emit(enabled, axes, self.module_uuid)
        return toggle_func

    def __get_save_scan_data_func(self, axes: Union[Tuple[str], Tuple[str, str]]):
        def save_scan_func():
            self.save_scan_data(axes)
        return save_scan_func

    def __get_range_from_selection_func(self, axes):
        if len(axes) == 2:
            def set_range_func(x_range, y_range):
                x_range = tuple(sorted(x_range))
                y_range = tuple(sorted(y_range))
                scan_logic: ScanningProbeLogic = self._scanning_logic()
                scan_logic.set_scan_range(axes[0], x_range)
                scan_logic.set_scan_range(axes[1], y_range)
                self.scanner_control_dockwidget.set_range({axes[0]: x_range, axes[1]: y_range})
                self._mw.action_utility_zoom.setChecked(False)
        else:
            def set_range_func(x_range):
                x_range = tuple(sorted(x_range))
                scan_logic: ScanningProbeLogic = self._scanning_logic()
                scan_logic.set_scan_range(axes[0], x_range)
                self.scanner_control_dockwidget.set_range({axes[0]: x_range})
                self._mw.action_utility_zoom.setChecked(False)
        return set_range_func

    @QtCore.Slot()
    def change_optimizer_settings(self):
        self.sigOptimizerSettingsChanged.emit(
            self._osd.data_channel,
            self._osd.sequence,
            self._osd.range,
            self._osd.resolution,
            self._osd.frequency,
            self._osd.back_resolution,
            self._osd.back_frequency
        )
        self.optimizer_dockwidget.scan_sequence = self._osd.sequence
        self.update_crosshair_sizes()

    def update_crosshair_sizes(self):
        axes_constr = self._scanning_logic().scanner_axes
        for ax, dockwidget in self.scan_2d_dockwidgets.items():
            width = self._osd.range[ax[0]]
            height = self._osd.range[ax[1]]
            x_min, x_max = axes_constr[ax[0]].position.bounds
            y_min, y_max = axes_constr[ax[1]].position.bounds
            marker_bounds = (
                (x_min - width / 2, x_max + width / 2),
                (y_min - height / 2, y_max + height / 2)
            )
            dockwidget.scan_widget.blockSignals(True)
            try:
                old_pos = dockwidget.scan_widget.marker_position
                dockwidget.scan_widget.set_marker_size((width, height))
                dockwidget.scan_widget.set_marker_position(old_pos)
            finally:
                dockwidget.scan_widget.blockSignals(False)

    @QtCore.Slot()
    def update_optimizer_settings_from_logic(self):
        """Update all optimizer settings from the optimizer logic."""
        optimize_logic: ScanningOptimizeLogic = self._optimize_logic()

        # Update optimizer settings QDialog
        self._osd.data_channel = optimize_logic.data_channel
        self._osd.sequence = optimize_logic.scan_sequence
        self._osd.set_range(optimize_logic.scan_range)
        self._osd.set_resolution(optimize_logic.scan_resolution)
        self._osd.set_back_resolution(optimize_logic.back_scan_resolution)
        self._osd.set_frequency(optimize_logic.scan_frequency)
        self._osd.set_back_frequency(optimize_logic.back_scan_frequency)

        axes_constr = self._scanning_logic().scanner_axes
        self.optimizer_dockwidget.scan_sequence = optimize_logic.scan_sequence

        for seq_step in optimize_logic.scan_sequence:
            if len(seq_step) == 1:
                axis = seq_step[0]
                self.optimizer_dockwidget.set_plot_label(axis='bottom',
                                                         axs=seq_step,
                                                         text=axis,
                                                         units=axes_constr[axis].unit)
                self.optimizer_dockwidget.set_plot_data(axs=seq_step)
                self.optimizer_dockwidget.set_fit_data(axs=seq_step)

                channel_constr = self._scanning_logic().scanner_channels
                channel = optimize_logic.data_channel
                self.optimizer_dockwidget.set_plot_label(axs=seq_step, axis='left',
                                                         text=channel,
                                                         units=channel_constr[channel].unit)

            elif len(seq_step) == 2:
                x_axis, y_axis = seq_step
                self.optimizer_dockwidget.set_image_label(axis='bottom',
                                                          axs=seq_step,
                                                          text=x_axis,
                                                          units=axes_constr[x_axis].unit)
                self.optimizer_dockwidget.set_image_label(axis='left',
                                                          axs=seq_step,
                                                          text=y_axis,
                                                          units=axes_constr[y_axis].unit)
                self.optimizer_dockwidget.set_image(None, axs=seq_step,
                                                    extent=((-0.5, 0.5), (-0.5, 0.5)))

            # Adjust crosshair size according to optimizer range
            self.update_crosshair_sizes()

    def tilt_corr_set_support_vector(self, idx_vector=0):
        target = self._scanning_logic().scanner_target

        self.tilt_correction_dockwidget.set_support_vector(target, idx_vector)
        self.apply_tilt_corr_support_vectors()

    def tilt_corr_support_vector_updated(self, settings):
        """
        Signal new vectors from logic and update gui accordingly.

        @param dict settings: scanning probe logic settings dict
        @return:
        """

        tilt_widget = self.tilt_correction_dockwidget

        if settings:
            sup_vecs = np.asarray([settings['vec_1'], settings['vec_2'], settings['vec_3']])
            shift_vec = settings.get('vec_shift', {})
            shift_vec = {} if shift_vec is None else shift_vec
            auto_origin = settings['auto_origin']
            axes = list(tilt_widget.support_vectors[0].keys())
            #self.log.debug(f"Update vectors from logic: {sup_vecs}, {shift_vec}")

            default_vec = {ax: np.inf for ax in axes}
            shift_vec = {**default_vec, **shift_vec}

            auto_state = 'ON' if auto_origin else 'OFF'

            tilt_widget.blockSignals(True)
            tilt_widget.set_auto_origin(auto_state, reset=False)
            tilt_widget.blockSignals(False)

            for i_row, box_row in enumerate(tilt_widget.support_vecs_box):
                for j_col, box in enumerate(box_row):
                    ax = axes[j_col]
                    if i_row == len(tilt_widget.support_vecs_box)-1:
                        vec = shift_vec
                    else:
                        vec = sup_vecs[i_row]

                    box.blockSignals(True)
                    box.setValue(vec[ax])
                    box.blockSignals(False)

    def apply_tilt_corr_support_vectors(self):

        support_vecs = self.tilt_correction_dockwidget.support_vecs_box
        support_vecs_val = self.tilt_correction_dockwidget.support_vectors

        dim_idxs = [(idx, key) for idx, key in enumerate(self._scanning_logic().scanner_axes.keys())]

        all_vecs_valid = True
        vecs_to_check = [0,1,2] if self.tilt_correction_dockwidget.auto_origin else [0,1,2,3]
        for vec in vecs_to_check:
            vecs_valid = [support_vecs[vec][dim[0]].is_valid for dim in dim_idxs]
            all_vecs_valid = np.all(vecs_valid) and all_vecs_valid

        self.toggle_tilt_correction(False)
        self._scanning_logic().configure_tilt_correction(None, None)
        self._mw.action_toggle_tilt_correction.setEnabled(False)

        if all_vecs_valid:
            shift_vec = support_vecs_val[-1]
            if self.tilt_correction_dockwidget.auto_origin:
                shift_vec = None

            support_vecs = support_vecs_val[:-1]
            self._scanning_logic().configure_tilt_correction(support_vecs,
                                                             shift_vec)
            self._mw.action_toggle_tilt_correction.setEnabled(True)

    def toggle_tilt_correction(self, state):
        if type(state) != bool:
            raise ValueError

        self._scanning_logic().toggle_tilt_correction(state)
        self._mw.action_toggle_tilt_correction.set_state(state)
        self._mw.action_toggle_tilt_correction.setChecked(state)


class ToggleIconsQAction(QAction):

    def __init__(self, parent, text, icon_on, icon_off):
        self.icon_on = QtGui.QIcon(QtGui.QPixmap(icon_on))
        self.icon_off = QtGui.QIcon(QtGui.QPixmap(icon_off))
        super().__init__(self.icon_off, text, parent, checkable=True)

        self.triggered.connect(self.set_state, QtCore.Qt.QueuedConnection)

    def set_state(self, enabled):
        if enabled:
            self.setIcon(self.icon_on)
        else:
            self.setIcon(self.icon_off)<|MERGE_RESOLUTION|>--- conflicted
+++ resolved
@@ -553,7 +553,6 @@
         @param tuple scan_axes: Axis to save, leave None for all axes where data is available.
         """
         self.sigShowSaveDialog.emit(True)
-<<<<<<< HEAD
         if scan_axes is None:
             data_logic: ScanningDataLogic = self._data_logic()
             scan_axes = data_logic.get_axes_with_history_entry()
@@ -564,29 +563,13 @@
                 cbar_range = self.scan_2d_dockwidgets[ax].scan_widget.image_widget.levels
             except KeyError:
                 cbar_range = None
-            self.sigSaveScan.emit(ax, cbar_range)
-=======
-        try:
-            data_logic = self._data_logic()
-            if scan_axes is None:
-                scan_axes = [scan.scan_axes for scan in data_logic.get_all_current_scan_data()]
+            if ax in self.scan_1d_dockwidgets:
+                tag = self.scan_1d_dockwidgets[ax].scan_widget.save_nametag_lineedit.text()
+            elif ax in self.scan_2d_dockwidgets:
+                tag = self.scan_2d_dockwidgets[ax].scan_widget.save_nametag_lineedit.text()
             else:
-                scan_axes = [scan_axes]
-            for ax in scan_axes:
-                try:
-                    cbar_range = self.scan_2d_dockwidgets[ax].scan_widget.image_widget.levels
-                except KeyError:
-                    cbar_range = None
-                if ax in self.scan_1d_dockwidgets:
-                    tag = self.scan_1d_dockwidgets[ax].scan_widget.save_nametag_lineedit.text()
-                elif ax in self.scan_2d_dockwidgets:
-                    tag = self.scan_2d_dockwidgets[ax].scan_widget.save_nametag_lineedit.text()
-                else:
-                    tag = None
-                self.sigSaveScan.emit(ax, cbar_range, tag)
-        finally:
-            pass
->>>>>>> e537a093
+                tag = None
+            self.sigSaveScan.emit(ax, cbar_range, tag)
 
     def _track_save_status(self, in_progress):
         if in_progress:

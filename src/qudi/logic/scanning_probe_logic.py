--- conflicted
+++ resolved
@@ -66,10 +66,7 @@
     _back_scan_resolution = StatusVar(name='back_scan_resolution', default=dict())
     _scan_frequency = StatusVar(name='scan_frequency', default=dict())
     _back_scan_frequency = StatusVar(name='back_scan_frequency', default=dict())
-<<<<<<< HEAD
-=======
     _use_back_scan_settings: bool = StatusVar(name='use_back_scan_settings', default=False)
->>>>>>> 85546746
     _tilt_corr_settings = StatusVar(name='tilt_corr_settings', default={})
 
     # config options
@@ -169,7 +166,6 @@
     @property
     def back_scan_capability(self) -> BackScanCapability:
         return self.scanner_constraints.back_scan_capability
-<<<<<<< HEAD
 
     @property
     def scan_ranges(self) -> Dict[str, Tuple[float, float]]:
@@ -183,6 +179,7 @@
 
     @property
     def back_scan_resolution(self) -> Dict[str, int]:
+        """Resolution for the backwards scan of the fast axis."""
         with self._thread_lock:
             # use value of forward scan if not configured otherwise (merge dictionaries)
             return {**self._scan_resolution, **self._back_scan_resolution}
@@ -199,57 +196,20 @@
             return {**self._scan_frequency, **self._back_scan_frequency}
 
     @property
+    def use_back_scan_settings(self) -> bool:
+        with self._thread_lock:
+            return self._use_back_scan_settings
+
+    def set_use_back_scan_settings(self, use: bool) -> None:
+        with self._thread_lock:
+            self._use_back_scan_settings = use
+
+    @property
     def save_to_history(self) -> bool:
         """Whether to save finished scans to history."""
         with self._thread_lock:
             return self._save_to_hist
 
-=======
-
-    @property
-    def scan_ranges(self) -> Dict[str, Tuple[float, float]]:
-        with self._thread_lock:
-            return self._scan_ranges.copy()
-
-    @property
-    def scan_resolution(self) -> Dict[str, int]:
-        with self._thread_lock:
-            return self._scan_resolution.copy()
-
-    @property
-    def back_scan_resolution(self) -> Dict[str, int]:
-        """Resolution for the backwards scan of the fast axis."""
-        with self._thread_lock:
-            # use value of forward scan if not configured otherwise (merge dictionaries)
-            return {**self._scan_resolution, **self._back_scan_resolution}
-
-    @property
-    def scan_frequency(self) -> Dict[str, float]:
-        with self._thread_lock:
-            return self._scan_frequency.copy()
-
-    @property
-    def back_scan_frequency(self) -> Dict[str, float]:
-        with self._thread_lock:
-            # use value of forward scan if not configured otherwise (merge dictionaries)
-            return {**self._scan_frequency, **self._back_scan_frequency}
-
-    @property
-    def use_back_scan_settings(self) -> bool:
-        with self._thread_lock:
-            return self._use_back_scan_settings
-
-    def set_use_back_scan_settings(self, use: bool) -> None:
-        with self._thread_lock:
-            self._use_back_scan_settings = use
-
-    @property
-    def save_to_history(self) -> bool:
-        """Whether to save finished scans to history."""
-        with self._thread_lock:
-            return self._save_to_hist
-
->>>>>>> 85546746
     @save_to_history.setter
     def save_to_history(self, save: bool) -> None:
         with self._thread_lock:
@@ -269,23 +229,16 @@
     def create_back_scan_settings(self, scan_axes: Sequence[str]) -> ScanSettings:
         """Create a ScanSettings object for the backwards direction of a selected 1D or 2D scan."""
         with self._thread_lock:
-<<<<<<< HEAD
-=======
             # only use backwards scan resolution for the fast axis
             resolution = [self.back_scan_resolution[scan_axes[0]]]
             if len(scan_axes) > 1:
                 # slow axis resolution always matches the forward scan
                 resolution += [self.scan_resolution[ax] for ax in scan_axes[1:]]
->>>>>>> 85546746
             return ScanSettings(
                 channels=tuple(self.scanner_channels),
                 axes=tuple(scan_axes),
                 range=tuple(tuple(self._scan_ranges[ax]) for ax in scan_axes),
-<<<<<<< HEAD
-                resolution=tuple(self.back_scan_resolution[ax] for ax in scan_axes),
-=======
                 resolution=tuple(resolution),
->>>>>>> 85546746
                 frequency=self.back_scan_frequency[scan_axes[0]],
             )
 
@@ -569,13 +522,7 @@
             self.log.debug('Attempting to configure scanner...')
             try:
                 self._scanner().configure_scan(settings)
-<<<<<<< HEAD
-                # configure backward scan only if settings are different from forward scan
-                if self.back_scan_frequency != self.scan_frequency \
-                        or self.scan_resolution != self.back_scan_resolution:
-=======
                 if self._use_back_scan_settings and BackScanCapability.FULLY_CONFIGURABLE & self.back_scan_capability:
->>>>>>> 85546746
                     self._scanner().configure_back_scan(back_settings)
             except Exception as e:
                 self.module_state.unlock()

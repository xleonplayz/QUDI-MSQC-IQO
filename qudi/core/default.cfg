--- conflicted
+++ resolved
@@ -42,17 +42,15 @@
         connect:
             odmr_logic: 'odmr_logic'
 
-<<<<<<< HEAD
     switch_gui:
         module.Class: 'switch.switch_gui.SwitchGui'
         connect:
             switchlogic: 'switch_logic'
-=======
+
     pulsed_gui:
         module.Class: 'pulsed.pulsed_maingui.PulsedMeasurementGui'
         connect:
             pulsedmasterlogic: 'pulsed_master_logic'
->>>>>>> aeba3068
 
 logic:
     time_series_reader_logic:
@@ -94,7 +92,6 @@
 
     odmr_logic:
         module.Class: 'odmr_logic.OdmrLogic'
-<<<<<<< HEAD
         connect:
             odmr_scanner: 'odmr_scanner_interfuse'
 
@@ -118,17 +115,6 @@
             switch1: 'switch1_dummy'
             switch2: 'switch2_dummy'
         extend_hardware_name: True
-
-=======
-        connect:
-            odmr_scanner: 'odmr_scanner_interfuse'
-
-    odmr_scanner_interfuse:
-        module.Class: 'interfuse.odmr_nicard_scanner_interfuse.OdmrNicardScannerInterfuse'
-        sampling_mode: LIST
-        connect:
-            microwave: 'microwave_dummy'
-            nicard: 'finite_sampling_dummy'
 
     pulsed_master_logic:
         module.Class: 'pulsed.pulsed_master_logic.PulsedMasterLogic'
@@ -154,7 +140,6 @@
             fastcounter: 'fast_counter_dummy'
             microwave: 'microwave_dummy'
             pulsegenerator: 'pulser_dummy'
->>>>>>> aeba3068
 
 hardware:
     instream_dummy:
@@ -208,7 +193,6 @@
     microwave_dummy:
         module.Class: 'dummy.mw_source_dummy.MicrowaveDummy'
 
-<<<<<<< HEAD
     switch1_dummy:
         module.Class: 'switches.switch_dummy.SwitchDummy'
         name: 'First'  # optional
@@ -226,12 +210,10 @@
             'An even longer name of the switch itself':
                 - 'Very long name of a random state'
                 - 'Another very long name of a random state'
-=======
     fast_counter_dummy:
         module.Class: 'fast_counter_dummy.FastCounterDummy'
         gated: False
 
     pulser_dummy:
         module.Class: 'pulser_dummy.PulserDummy'
-        force_sequence_option: False
->>>>>>> aeba3068
+        force_sequence_option: False
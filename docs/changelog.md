# Changelog

## Pre-Release

### Breaking Changes
<<<<<<< HEAD
<<<<<<< HEAD
None
### Bugfixes
- Fixed minor bugs for millennia_eV_laser
- Fixed psu-dependent bugs for laser_quantum_laser
- Current is shown even when the current mode is not allowed

### New Features
- support for Zaber (linear) motorized stages (in hardware/motor/zaber_motion)
- Supported pyvisa for coherent obis_laser
### Other
None
=======
- `QDPlotLogic` has changed its public method signatures
=======
>>>>>>> 6c3cd15e

### Bugfixes
- Now correct microwave phases in predefined method generate_hahnecho_exp()
- "NFiniteSamplingInput supporting both trigger polarities via ConfigOption
- Old ODMR fits are now removed when starting a new measurement


### New Features
- Get current sweeps and runtime of fastcomtec fastcounter MCS6 when pulling the data trace. 
- Re-introduced tilt correction (from old core) to the scanning probe toolchain.
- Improved support for Stanford Research Systems signal generators
- Expanded documentation of the microwave interface
- Added option to specify custom save file name in scanning GUI (PR #148)

### Bugfixes

### Other

## Version 0.5.1

**⚠ DEPRECATION WARNING**
This is the last release before major changes in the interfaces of the scanning probe toolchain (see PR #97).
No action is required if you're using our `ni_scanning_probe_interfuse` hardware. If you integrated new hardware
into the scanning probe toolchain, you will be required to adapt to the new interface beyond this version.


### Breaking Changes
- Major rework of `qudi.interface.data_instream_interface.DataInStreamInterface`. Time series 
toolchain and NI x-series hardware module have been adapted but custom modules relying on this 
interface will break.  
Configuration for time series toolchain needs changes as well. See `default.cfg` or module 
docstrings.

### Bugfixes
- Fix failure of saving plots in `QDPlotLogic` when fiting is used.
- Basic data saving in `TimeSeriesReaderLogic` works now.
- Fix missing meta info `generation_method_parameters` that occurred for generated sequences with granularity mismatch.
- Ni Finite Sampling Input module now returns digital input channel values in "clicks/counts" per second and not "clicks/counts" per clock cycle
- Fix wrong asset name, non-invokable settings for AWG Tek 70k in sequence mode.
- Fix disfunctional `mw_source_smbv`
- Fix Keysight AWG sample rate only set-able with too coarse 10 MHz precision
- Fix various Poimanager crashes 

### New Features
- Added remote streamer support to `TimeSeriesReaderLogic`.
- New `qudi.interface.data_instream_interface.SampleTiming` Enum added to `DataInStreamInterface` 
constraints to allow non-uniform sampling mode.
- Pulsed and odmr now add fit parameters to saved meta data.
- New hardware module added that implements the HighFinesse wavemeter as a data instream device, replacing the old (non-functional) wavemeter toolchain.
- Add option to save waveforms and sequence information for debugging to pulser dummy
- Introduce plugins to the pulsed toolchain that allow more control over `generation_parameters` and can influence all loaded `pulse_objects`.

### Other
- Bumped `qudi-core` package minimum version requirement to v1.5.0
- Got rid of deprecated `qudi.core.interface` module usage
- Support for Python 3.10
- This version 0.5.1 fixes a requirement issue found while pushing release 0.5.0 to test-pypi 

## Version 0.4.0
### Breaking Changes
- `QDPlotLogic` has changed its public method signatures 
- `OkFpgaPulser` now has a mandatory config option pointing towards a directory with the bitfiles necessary.

### Bugfixes
- Resolved some issues with QDPlot GUI layouts and improved overall QDPlot GUI code quality
- catching null bytes in Keysight M3202A module
- 2D gaussian fit arguments changed to be compatible with the datafitting toolchain.
### New Features
- First stable version of new scanning toolchain (aka omniscan):
    - New `blocking` argument for scanner moves executed via `ScanningProbeInterface`
    - Multiple bugfixes for the new scanning toolchain with NICard. 
    - The NiScanningProbeInterfuse now polls data in chunks and independent of logic calls, as it should be.
    - More meta data of scans in saved data
- Support for Zaber (linear) motorized stages (in `qudi.hardware.motor.zaber_motion`)
- Overhaul of QDPlot toolchain (GUI and logic) to improve stability and consistency as well as 
adding minor GUI features.
- Added mixin `qudi.interface.mixins.process_control_switch.ProcessControlSwitchMixin` to provide 
optional default implementation satisfying the `SwitchInterface` for process control hardware 
modules implementing any of the interfaces contained in `qudi.interface.process_control_interface`
- Overhaul of PID toolchain: added units support, normalization option, gui reset feature,
dependency option for `process_control_dummy` to simulate PID control
- support for Thorlabs power meters using the TLPM driver
- pulsed toolchain: generation parameters of sequence saved as meta data

### Other
- Bumped `qudi-core` package minimum version requirement to v1.2.0
>>>>>>> main<|MERGE_RESOLUTION|>--- conflicted
+++ resolved
@@ -3,28 +3,12 @@
 ## Pre-Release
 
 ### Breaking Changes
-<<<<<<< HEAD
-<<<<<<< HEAD
-None
-### Bugfixes
-- Fixed minor bugs for millennia_eV_laser
-- Fixed psu-dependent bugs for laser_quantum_laser
-- Current is shown even when the current mode is not allowed
-
-### New Features
-- support for Zaber (linear) motorized stages (in hardware/motor/zaber_motion)
-- Supported pyvisa for coherent obis_laser
-### Other
-None
-=======
-- `QDPlotLogic` has changed its public method signatures
-=======
->>>>>>> 6c3cd15e
 
 ### Bugfixes
 - Now correct microwave phases in predefined method generate_hahnecho_exp()
 - "NFiniteSamplingInput supporting both trigger polarities via ConfigOption
 - Old ODMR fits are now removed when starting a new measurement
+- Fixed psu-dependent bugs for laser_quantum_laser
 
 
 ### New Features
@@ -105,5 +89,4 @@
 - pulsed toolchain: generation parameters of sequence saved as meta data
 
 ### Other
-- Bumped `qudi-core` package minimum version requirement to v1.2.0
->>>>>>> main+- Bumped `qudi-core` package minimum version requirement to v1.2.0
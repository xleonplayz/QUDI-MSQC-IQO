--- conflicted
+++ resolved
@@ -64,11 +64,8 @@
 docstrings.
 
 ### Bugfixes
-<<<<<<< HEAD
-- Fix thread errors on reactivation of laser `LaserGui`
+- Disconnect GUI widgets on deactivation of laser `LaserGui`
 - Fix failure of saving plots in `QDPlotLogic` when fiting is used.
-=======
->>>>>>> f078104b
 - Basic data saving in `TimeSeriesReaderLogic` works now.
 - Fix missing meta info `generation_method_parameters` that occurred for generated sequences with granularity mismatch.
 - Ni Finite Sampling Input module now returns digital input channel values in "clicks/counts" per second and not "clicks/counts" per clock cycle
